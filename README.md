# EchoWear: AI-Powered Navigation System with Scene Graph Intelligence

<<<<<<< HEAD
EchoWear is an advanced AI-powered navigation assistant designed to help visually impaired users navigate indoor and outdoor environments with intelligent scene understanding. This prototype demonstrates the future of wearable AI navigation glasses with real-time computer vision, object detection, scene graph construction, and voice guidance.

![EchoWear Navigation System](https://github.com/user-attachments/assets/106ea61b-35cd-4dcf-8884-50ffa628f79b)
=======
EchoWear is a prototype AI-powered navigation assistant designed to help visually impaired users navigate indoor and outdoor environments. A protoype for navigation glasses with AI ship. It uses a wearable camera, real-time computer vision, object detection, and voice guidance to provide safe, context-aware navigation instructions.
![b2683635-b3e7-4531-bdb9-9c19ccfc6c88](https://github.com/user-attachments/assets/106ea61b-35cd-4dcf-8884-50ffa628f79b)

*Attribution*:
*In honor of Dr. Ammar Mohanna for his invaluable efforts to the AI community in lebanon and continuous help .*

## Features
- Real-time camera feed processing
- Visual path recording and navigation
- Object detection and obstacle warnings
- Voice guidance (TTS)
- Geocoding for destination selection
- Desktop GUI (Tkinter)
- Dockerized for easy deployment
- Automated smoke and pressure tests
- **Scene graph** construction for advanced spatial understanding
- Modular architecture with a dedicated submodule for camera tracking and scene graphing

## Dependency Summary & Version Pinning
- **Python**: 3.10 (recommended; 3.8+ supported)
- **OpenCV**: >=4.8.0
- **NumPy**: 1.24.3
- **spaCy**: 3.5.3
- **thinc**: 8.1.12
- **pyttsx3**: >=2.90
- **pillow**: >=10.0.0
- **torch**: >=2.0.0 (optional, for LLM/ML features)
- **transformers**: >=4.30.0 (optional)
- **fastapi**, **uvicorn**, **aiohttp**, **networkx**, **pyvis**, **requests**, **nltk**, **scikit-learn**, **gensim**, **tokenizers**
- See `requirements.txt` for full list and pinned versions.

**System dependencies (Linux/Docker):**
- `python3-tk`, `libgl1-mesa-glx`, `libglib2.0-0`, `libsm6`, `libxrender1`, `libxext6`, `alsa-utils`, `espeak`, `ffmpeg`, `pulseaudio`, `libespeak1`

## Sample Output / Demo

**Sample TTS Output:**
```
[VOICE] Turn left in 5 meters. Obstacle detected: chair ahead.
[VOICE] Camera is covered.
[VOICE] You have reached your destination.
```

**Sample Console Output (Pressure Test):**
```
--- EchoWear Pressure Test ---
Processing 500 dummy frames...
Frame processing done in 8.12s with 0 errors.
Calling TTS 100 times...
TTS done in 3.21s with 0 errors.
--- Pressure Test Complete ---
TEST PASSED: No errors detected.
```

**Sample Scene Graph Output:**
```
Detected: person (0.98)
Detected: chair (0.87)
Detected: table (0.76)
```

**Demo Video:**
A short demo video is available in the [llm-camera-tracker/index.html](llm-camera-tracker/index.html) web interface, or you can run the GUI and see live detection overlays.

## Performance Benchmarks & Metrics

| System Type   | Resolution  | Expected FPS | Frame Proc. Time | Detection Time | TTS Latency |
|--------------|-------------|--------------|------------------|---------------|-------------|
| High-end PC  | 1920x1080   | 25-30        | 15-20ms          | 20-30ms       | <200ms      |
| Mid-range PC | 1280x720    | 20-25        | 25-35ms          | 30-40ms       | <250ms      |
| Laptop       | 640x480     | 15-20        | 35-50ms          | 40-60ms       | <300ms      |
| Wearable     | 320x240     | 10-15        | 50-80ms          | 60-100ms      | <350ms      |

- **Detection accuracy**: YOLOv4-tiny (COCO) ~33% mAP (see [YOLOv4-tiny benchmarks](https://github.com/AlexeyAB/darknet)).
- **TTS latency**: Local TTS (pyttsx3) typically <300ms per phrase.
- **Navigation latency**: End-to-end (frame to voice) <500ms on most systems.

## Security & Privacy
- **Video data** is processed in real time and not stored by default. Path recordings save only extracted features, detected object labels, and pose data (not raw video frames).
- **No video or audio is uploaded to the cloud** unless you explicitly enable cloud-based LLM or TTS features.
- **Data storage**: Path and detection data are stored locally in the `demo_paths/` directory as `.pkl` files. You can delete these at any time.
- **Anonymization**: Only object labels and spatial features are saved; no personally identifiable information is retained.
- **User control**: You may clear all saved paths and data via the GUI or by deleting files in `demo_paths/`.

## How to Use
1. **Recording a Path:**
   - Open the GUI and click "Record Path".
   - Enter a path name, destination, and (optionally) a place name for geocoding.
   - Walk the path with your wearable camera. When done, click "Stop Recording".

2. **Navigating:**
   - In the GUI, select a saved path from the list **or** enter a place name to use the geocoding feature.
   - If a path with matching or nearby coordinates exists, EchoWear will guide you along it. Otherwise, you can select a path manually.
   - The system will provide real-time voice guidance and obstacle warnings.
   - If the camera is covered or too dark, EchoWear will say: **"Camera is covered."**

3. **Scene Graphs:**
   - EchoWear uses a scene graph submodule to build a spatial map of detected objects and their relationships, enabling more advanced navigation and context-aware feedback.

4. **Submodule Usage:**
   - The project leverages a dedicated submodule (`llm-camera-tracker`) for camera feed processing, object detection, and scene graph construction. Make sure all submodule dependencies are installed.
>>>>>>> a69c31bb

*In honor of Dr. Ammar Mohanna for his invaluable contributions to the AI community in Lebanon and continuous support.*

## 🚀 Major Updates (Latest Release)

### ✨ Scene Graph Intelligence
- **Hierarchical Scene Understanding**: Advanced scene graph construction using hierarchical graph builders
- **Real-time Object Relationship Mapping**: Detects and maps spatial relationships between objects
- **Intelligent Obstacle Classification**: Prioritizes obstacles (people > large objects > small objects)
- **Context-Aware Navigation**: Uses scene context for more intelligent navigation decisions
- **Natural Language Scene Descriptions**: Converts visual scenes to natural language for better understanding

### 🐳 Enhanced Docker Support
- **Multi-Service Architecture**: Separate containers for GUI, tests, demos, and scene graph server
- **Comprehensive Dependencies**: All required packages pre-installed and configured
- **Health Checks**: Built-in health monitoring for all services
- **Easy Management**: Simple script (`docker-run.sh`) for managing all services
- **Optimized Builds**: `.dockerignore` for faster, more efficient builds

### 🎯 New Features
- **GPS Navigation with Obstacle Detection**: Real-time GPS navigation with camera-based obstacle detection
- **Enhanced TTS Voice Guidance**: Comprehensive voice feedback with obstacle warnings
- **Multi-Path Management**: Create and manage multiple navigation paths with destinations
- **Scene Graph Visualization**: Visual representation of detected objects and relationships
- **Advanced Error Handling**: Robust error handling and fallback mechanisms

## 🧠 Scene Graph Technology

### Core Components
- **HierarchicalGraphBuilder**: Builds multi-level scene representations
- **SceneGraphBuilder**: Creates scene graphs from object detections
- **GraphStore**: Manages and persists scene graph data
- **GraphVisualizer**: Visualizes scene graphs and relationships

### Scene Understanding Features
```python
# Example scene graph output
Scene: "There is a person in the scene."
Obstacle: "Person detected ahead - be careful"
Scene Graph: {
    "entities": ["person"],
    "relationships": ["person -> ahead"],
    "importance": 0.95,
    "timestamp": 1234567890
}
```

### Intelligent Obstacle Detection
1. **Person Detection** (Highest Priority): "Person detected ahead - be careful"
2. **Large Object Detection**: "Large object detected ahead"
3. **Small Object Detection**: "Small object detected ahead"
4. **Motion Detection**: "Moving object detected ahead"
5. **Dark Object Detection**: "Dark object detected ahead"

## 🏗️ Architecture Overview

### Core Modules
- **PathManager**: Visual odometry-based path recording and navigation
- **LLMNavigator**: AI-powered navigation with TTS and fallback logic
- **SceneGraph**: Advanced scene understanding and object relationship mapping
- **CameraProcessor**: Real-time camera feed processing with object detection
- **GUI**: Modern Tkinter-based user interface with scene graph integration

### Data Flow
```
Camera Feed → Object Detection → Scene Graph → Navigation Logic → TTS Voice Guidance
     ↓              ↓                ↓              ↓                ↓
Visual Odometry → Keypoint Matching → Spatial Mapping → Path Guidance → User Feedback
```

## 📦 Installation & Setup

### Quick Start with Docker (Recommended)

1. **Clone and Setup**
```bash
git clone <your-repo-url>
cd EchoWear
chmod +x docker-run.sh
```

2. **Build and Run**
```bash
# Build the Docker image
./docker-run.sh build

# Run the GUI
./docker-run.sh gui

# Run tests
./docker-run.sh test

# Run camera test
./docker-run.sh camera-test

# Run enhanced demo
./docker-run.sh demo

# Run scene graph server
./docker-run.sh server
```

### Manual Installation

1. **Install System Dependencies (Linux)**
```bash
sudo apt-get update && sudo apt-get install -y \
    python3-tk libgl1-mesa-glx libglib2.0-0 libsm6 libxrender1 \
    libxext6 alsa-utils espeak ffmpeg pulseaudio libespeak1 \
    libgomp1 libgcc-s1 libstdc++6 libc6 libblas3 liblapack3 \
    libatlas-base-dev gfortran libhdf5-dev libhdf5-serial-dev \
    libhdf5-103 libqtgui4 libqtwebkit4 libqt4-test python3-dev \
    build-essential pkg-config libssl-dev libffi-dev
```

2. **Install Python Dependencies**
```bash
pip install -r requirements.txt
python -m spacy download en_core_web_sm
```

3. **Run the Application**
```bash
python gui_app.py
```

## 🎮 Usage Guide

### 1. Path Recording with Scene Graph
```bash
# Run the enhanced demo for path recording
./docker-run.sh demo
# or
python enhanced_path_manager_demo.py
```

**Features:**
- Real-time scene descriptions during recording
- Object detection and classification
- Destination labeling with geocoding
- Scene graph data collection

### 2. GPS Navigation with Obstacle Detection
```bash
# Use the GUI's "GPS Navigation" button
# or run demo 6 directly
python enhanced_path_manager_demo.py
```

**Features:**
- Current location detection
- Nearby place search
- Real-time obstacle detection
- Voice guidance with cardinal directions
- Distance and bearing calculations

### 3. Scene Graph Server
```bash
# Start the scene graph server
./docker-run.sh server
```

**Access the web interface at:** `http://localhost:8000`

### 4. Camera Testing
```bash
# Test camera functionality
./docker-run.sh camera-test
# or
python test_camera.py
```

## 🔧 Docker Services

### Available Services
- **echowear-gui**: Main GUI application with scene graph integration
- **echowear-test**: Automated testing suite
- **echowear-demo**: Enhanced path manager demo
- **echowear-camera-test**: Camera functionality testing
- **scene-graph-server**: Web-based scene graph visualization server

### Docker Management Commands
```bash
# View all available commands
./docker-run.sh help

# Check service status
./docker-run.sh status

# View logs
./docker-run.sh logs [service-name]

# Clean up resources
./docker-run.sh cleanup
```

## 📊 Performance & Benchmarks

### Scene Graph Performance
- **Object Detection**: YOLOv4-tiny ~33% mAP
- **Scene Graph Construction**: <100ms per frame
- **Relationship Mapping**: Real-time spatial analysis
- **TTS Latency**: <300ms per phrase

### System Requirements
| Component | Minimum | Recommended |
|-----------|---------|-------------|
| CPU | 2 cores | 4+ cores |
| RAM | 4GB | 8GB+ |
| GPU | Integrated | Dedicated GPU |
| Camera | 640x480 | 1280x720+ |
| Storage | 2GB | 5GB+ |

### Performance Metrics
- **Frame Processing**: 15-50ms depending on resolution
- **Object Detection**: 20-60ms per frame
- **Scene Graph Update**: <100ms per scene
- **Navigation Latency**: <500ms end-to-end
- **TTS Response**: <300ms per instruction

## 🧪 Testing & Validation

### Automated Tests
```bash
# Run all tests
./docker-run.sh test

# Individual test files
python smoke_test.py      # Basic functionality
python pressure_test.py   # Stress testing
python test_camera.py     # Camera testing
```

### Test Coverage
- **Smoke Test**: Core functionality validation
- **Pressure Test**: High-load performance testing
- **Camera Test**: Camera hardware validation
- **Scene Graph Test**: Scene understanding validation
- **TTS Test**: Voice guidance validation

## 🔒 Security & Privacy

### Data Protection
- **Local Processing**: All video processing happens locally
- **No Cloud Upload**: No video or audio data is uploaded
- **Feature Extraction**: Only spatial features and object labels are stored
- **User Control**: Complete control over saved data

### Privacy Features
- **Anonymized Data**: No personally identifiable information
- **Local Storage**: All data stored locally in `demo_paths/`
- **Easy Deletion**: Clear all data via GUI or file deletion
- **No Tracking**: No analytics or tracking mechanisms

## 🛠️ Development & Contributing

### Project Structure
```
EchoWear/
├── gui_app.py                    # Main GUI application
├── path_manager.py               # Core path management
├── llm_navigator.py              # AI navigation logic
├── enhanced_path_manager_demo.py # Enhanced demo with scene graphs
├── geocoding_utils.py            # GPS and geocoding utilities
├── test_camera.py                # Camera testing utility
├── smoke_test.py                 # Basic functionality tests
├── pressure_test.py              # Performance stress tests
├── llm-camera-tracker/           # Scene graph submodule
│   ├── scene_graph/              # Scene graph components
│   ├── camera_processor/         # Camera processing pipeline
│   └── scene_graph_server.py     # Web server for visualization
├── models/                       # ML model storage
├── demo_paths/                   # Recorded path data
├── output/                       # Generated outputs
├── Dockerfile                    # Docker configuration
├── docker-compose.yml            # Multi-service orchestration
├── docker-run.sh                 # Docker management script
└── requirements.txt              # Python dependencies
```

### Development Setup
```bash
# Clone with submodules
git clone --recursive <your-repo-url>
cd EchoWear

# Install development dependencies
pip install -r requirements.txt
pip install pytest pytest-cov

# Run tests
pytest

# Run with debugging
python -m pdb gui_app.py
```

### Contributing Guidelines
1. Fork the repository
2. Create a feature branch
3. Add tests for new functionality
4. Ensure all tests pass
5. Submit a pull request

**Areas for Contribution:**
- Enhanced scene graph algorithms
- Improved object detection models
- Better TTS and voice guidance
- Performance optimizations
- Accessibility improvements
- Additional navigation features

## 🚨 Troubleshooting

### Common Issues

**Camera Not Working:**
```bash
# Test camera functionality
./docker-run.sh camera-test

# Check camera permissions
ls -la /dev/video*

# Reset camera in GUI
# Use the "Reset Camera" button
```

**Scene Graph Errors:**
```bash
# Install spaCy model
python -m spacy download en_core_web_sm

# Check spaCy installation
python -c "import spacy; nlp = spacy.load('en_core_web_sm'); print('spaCy OK')"
```

**Docker Issues:**
```bash
# Clean up Docker resources
./docker-run.sh cleanup

# Rebuild image
./docker-run.sh build

# Check Docker status
docker system info
```

**TTS Not Working:**
```bash
# Install system audio dependencies
sudo apt-get install alsa-utils espeak ffmpeg

# Test TTS
python -c "import pyttsx3; engine = pyttsx3.init(); engine.say('Test'); engine.runAndWait()"
```

<<<<<<< HEAD
## 📈 Future Roadmap

### Planned Features
- **Advanced Scene Understanding**: Multi-object relationship detection
- **Semantic Navigation**: Natural language navigation commands
- **Cloud Integration**: Optional cloud-based scene analysis
- **Mobile App**: Companion mobile application
- **Wearable Optimization**: Optimized for wearable hardware
- **Multi-Language Support**: Internationalization support

### Research Areas
- **Advanced Computer Vision**: State-of-the-art object detection
- **Natural Language Processing**: Better scene descriptions
- **Spatial AI**: Advanced spatial reasoning
- **Accessibility**: Enhanced accessibility features

## 📄 License

This project is licensed under the MIT License - see the LICENSE file for details.
=======
## Project Structure
- `gui_app.py` — Desktop GUI for navigation and path recording
- `path_manager.py` — Core logic for path management and navigation
- `geocoding_utils.py` — Geocoding helper functions
- `smoke_test.py` — Basic functionality test
- `pressure_test.py` — Stress test for frame processing and TTS
- `Dockerfile`, `docker-compose.yml` — Containerization
- `demo_paths/`, `models/` — Data and model storage
- `llm-camera-tracker/` — Submodule for camera tracking and scene graphing
>>>>>>> a69c31bb

## 🙏 Acknowledgments

- **Dr. Ammar Mohanna**: For his contributions to the AI community in Lebanon
- **OpenCV Community**: For computer vision capabilities
- **spaCy Team**: For natural language processing
- **Docker Community**: For containerization support

---

*⚠️ Disclaimer: This project is a prototype for research and educational purposes. It is not intended for medical or safety-critical use. Always ensure proper safety measures when testing navigation systems.* <|MERGE_RESOLUTION|>--- conflicted
+++ resolved
@@ -1,112 +1,8 @@
 # EchoWear: AI-Powered Navigation System with Scene Graph Intelligence
 
-<<<<<<< HEAD
 EchoWear is an advanced AI-powered navigation assistant designed to help visually impaired users navigate indoor and outdoor environments with intelligent scene understanding. This prototype demonstrates the future of wearable AI navigation glasses with real-time computer vision, object detection, scene graph construction, and voice guidance.
 
 ![EchoWear Navigation System](https://github.com/user-attachments/assets/106ea61b-35cd-4dcf-8884-50ffa628f79b)
-=======
-EchoWear is a prototype AI-powered navigation assistant designed to help visually impaired users navigate indoor and outdoor environments. A protoype for navigation glasses with AI ship. It uses a wearable camera, real-time computer vision, object detection, and voice guidance to provide safe, context-aware navigation instructions.
-![b2683635-b3e7-4531-bdb9-9c19ccfc6c88](https://github.com/user-attachments/assets/106ea61b-35cd-4dcf-8884-50ffa628f79b)
-
-*Attribution*:
-*In honor of Dr. Ammar Mohanna for his invaluable efforts to the AI community in lebanon and continuous help .*
-
-## Features
-- Real-time camera feed processing
-- Visual path recording and navigation
-- Object detection and obstacle warnings
-- Voice guidance (TTS)
-- Geocoding for destination selection
-- Desktop GUI (Tkinter)
-- Dockerized for easy deployment
-- Automated smoke and pressure tests
-- **Scene graph** construction for advanced spatial understanding
-- Modular architecture with a dedicated submodule for camera tracking and scene graphing
-
-## Dependency Summary & Version Pinning
-- **Python**: 3.10 (recommended; 3.8+ supported)
-- **OpenCV**: >=4.8.0
-- **NumPy**: 1.24.3
-- **spaCy**: 3.5.3
-- **thinc**: 8.1.12
-- **pyttsx3**: >=2.90
-- **pillow**: >=10.0.0
-- **torch**: >=2.0.0 (optional, for LLM/ML features)
-- **transformers**: >=4.30.0 (optional)
-- **fastapi**, **uvicorn**, **aiohttp**, **networkx**, **pyvis**, **requests**, **nltk**, **scikit-learn**, **gensim**, **tokenizers**
-- See `requirements.txt` for full list and pinned versions.
-
-**System dependencies (Linux/Docker):**
-- `python3-tk`, `libgl1-mesa-glx`, `libglib2.0-0`, `libsm6`, `libxrender1`, `libxext6`, `alsa-utils`, `espeak`, `ffmpeg`, `pulseaudio`, `libespeak1`
-
-## Sample Output / Demo
-
-**Sample TTS Output:**
-```
-[VOICE] Turn left in 5 meters. Obstacle detected: chair ahead.
-[VOICE] Camera is covered.
-[VOICE] You have reached your destination.
-```
-
-**Sample Console Output (Pressure Test):**
-```
---- EchoWear Pressure Test ---
-Processing 500 dummy frames...
-Frame processing done in 8.12s with 0 errors.
-Calling TTS 100 times...
-TTS done in 3.21s with 0 errors.
---- Pressure Test Complete ---
-TEST PASSED: No errors detected.
-```
-
-**Sample Scene Graph Output:**
-```
-Detected: person (0.98)
-Detected: chair (0.87)
-Detected: table (0.76)
-```
-
-**Demo Video:**
-A short demo video is available in the [llm-camera-tracker/index.html](llm-camera-tracker/index.html) web interface, or you can run the GUI and see live detection overlays.
-
-## Performance Benchmarks & Metrics
-
-| System Type   | Resolution  | Expected FPS | Frame Proc. Time | Detection Time | TTS Latency |
-|--------------|-------------|--------------|------------------|---------------|-------------|
-| High-end PC  | 1920x1080   | 25-30        | 15-20ms          | 20-30ms       | <200ms      |
-| Mid-range PC | 1280x720    | 20-25        | 25-35ms          | 30-40ms       | <250ms      |
-| Laptop       | 640x480     | 15-20        | 35-50ms          | 40-60ms       | <300ms      |
-| Wearable     | 320x240     | 10-15        | 50-80ms          | 60-100ms      | <350ms      |
-
-- **Detection accuracy**: YOLOv4-tiny (COCO) ~33% mAP (see [YOLOv4-tiny benchmarks](https://github.com/AlexeyAB/darknet)).
-- **TTS latency**: Local TTS (pyttsx3) typically <300ms per phrase.
-- **Navigation latency**: End-to-end (frame to voice) <500ms on most systems.
-
-## Security & Privacy
-- **Video data** is processed in real time and not stored by default. Path recordings save only extracted features, detected object labels, and pose data (not raw video frames).
-- **No video or audio is uploaded to the cloud** unless you explicitly enable cloud-based LLM or TTS features.
-- **Data storage**: Path and detection data are stored locally in the `demo_paths/` directory as `.pkl` files. You can delete these at any time.
-- **Anonymization**: Only object labels and spatial features are saved; no personally identifiable information is retained.
-- **User control**: You may clear all saved paths and data via the GUI or by deleting files in `demo_paths/`.
-
-## How to Use
-1. **Recording a Path:**
-   - Open the GUI and click "Record Path".
-   - Enter a path name, destination, and (optionally) a place name for geocoding.
-   - Walk the path with your wearable camera. When done, click "Stop Recording".
-
-2. **Navigating:**
-   - In the GUI, select a saved path from the list **or** enter a place name to use the geocoding feature.
-   - If a path with matching or nearby coordinates exists, EchoWear will guide you along it. Otherwise, you can select a path manually.
-   - The system will provide real-time voice guidance and obstacle warnings.
-   - If the camera is covered or too dark, EchoWear will say: **"Camera is covered."**
-
-3. **Scene Graphs:**
-   - EchoWear uses a scene graph submodule to build a spatial map of detected objects and their relationships, enabling more advanced navigation and context-aware feedback.
-
-4. **Submodule Usage:**
-   - The project leverages a dedicated submodule (`llm-camera-tracker`) for camera feed processing, object detection, and scene graph construction. Make sure all submodule dependencies are installed.
->>>>>>> a69c31bb
 
 *In honor of Dr. Ammar Mohanna for his invaluable contributions to the AI community in Lebanon and continuous support.*
 
@@ -465,7 +361,6 @@
 python -c "import pyttsx3; engine = pyttsx3.init(); engine.say('Test'); engine.runAndWait()"
 ```
 
-<<<<<<< HEAD
 ## 📈 Future Roadmap
 
 ### Planned Features
@@ -485,17 +380,6 @@
 ## 📄 License
 
 This project is licensed under the MIT License - see the LICENSE file for details.
-=======
-## Project Structure
-- `gui_app.py` — Desktop GUI for navigation and path recording
-- `path_manager.py` — Core logic for path management and navigation
-- `geocoding_utils.py` — Geocoding helper functions
-- `smoke_test.py` — Basic functionality test
-- `pressure_test.py` — Stress test for frame processing and TTS
-- `Dockerfile`, `docker-compose.yml` — Containerization
-- `demo_paths/`, `models/` — Data and model storage
-- `llm-camera-tracker/` — Submodule for camera tracking and scene graphing
->>>>>>> a69c31bb
 
 ## 🙏 Acknowledgments
 
@@ -506,4 +390,4 @@
 
 ---
 
-*⚠️ Disclaimer: This project is a prototype for research and educational purposes. It is not intended for medical or safety-critical use. Always ensure proper safety measures when testing navigation systems.* +*⚠️ Disclaimer: This project is a prototype for research and educational purposes. It is not intended for medical or safety-critical use. Always ensure proper safety measures when testing navigation systems.*